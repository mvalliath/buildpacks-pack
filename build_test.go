package pack

import (
	"archive/tar"
	"bytes"
	"context"
	"crypto/sha256"
	"encoding/hex"
	"fmt"
	"io"
	"io/ioutil"
	"math/rand"
	"net/http"
	"os"
	"path"
	"path/filepath"
	"runtime"
	"strings"
	"testing"
	"time"

	"github.com/Masterminds/semver"
	"github.com/buildpacks/imgutil/fakes"
	"github.com/docker/docker/client"
	"github.com/heroku/color"
	"github.com/onsi/gomega/ghttp"
	"github.com/sclevine/spec"
	"github.com/sclevine/spec/report"
	"gopkg.in/src-d/go-git.v4"
	"gopkg.in/src-d/go-git.v4/plumbing/object"

	"github.com/buildpacks/pack/internal/api"
	"github.com/buildpacks/pack/internal/blob"
	"github.com/buildpacks/pack/internal/builder"
	"github.com/buildpacks/pack/internal/buildpackage"
	"github.com/buildpacks/pack/internal/dist"
	ifakes "github.com/buildpacks/pack/internal/fakes"
	ilogging "github.com/buildpacks/pack/internal/logging"
	"github.com/buildpacks/pack/internal/style"
	"github.com/buildpacks/pack/logging"
	h "github.com/buildpacks/pack/testhelpers"
)

const defaultBuilderLifecycleVersion = "0.3.0"

func TestBuild(t *testing.T) {
	color.Disable(true)
	defer color.Disable(false)
	rand.Seed(time.Now().UTC().UnixNano())
	spec.Run(t, "build", testBuild, spec.Report(report.Terminal{}))
}

func testBuild(t *testing.T, when spec.G, it spec.S) {
	var (
		subject               *Client
		fakeImageFetcher      *ifakes.FakeImageFetcher
		fakeLifecycle         *ifakes.FakeLifecycle
		defaultBuilderStackID string
		defaultBuilderImage   *fakes.Image
		defaultBuilderName    string
		fakeDefaultRunImage   *fakes.Image
		fakeMirror1           *fakes.Image
		fakeMirror2           *fakes.Image
		tmpDir                string
		outBuf                bytes.Buffer
		logger                logging.Logger
	)
	it.Before(func() {
		var err error

		fakeImageFetcher = ifakes.NewFakeImageFetcher()
		fakeLifecycle = &ifakes.FakeLifecycle{}

		tmpDir, err = ioutil.TempDir("", "build-test")
		h.AssertNil(t, err)

		defaultBuilderName = "example.com/default/builder:tag"
		defaultBuilderStackID = "some.stack.id"

		defaultBuilderImage = newFakeBuilderImage(t, tmpDir, defaultBuilderName, defaultBuilderStackID, defaultBuilderLifecycleVersion)
		h.AssertNil(t, defaultBuilderImage.SetLabel("io.buildpacks.stack.mixins", `["mixinA", "build:mixinB", "mixinX", "build:mixinY"]`))
		fakeImageFetcher.LocalImages[defaultBuilderImage.Name()] = defaultBuilderImage

		fakeDefaultRunImage = fakes.NewImage("default/run", "", nil)
		h.AssertNil(t, fakeDefaultRunImage.SetLabel("io.buildpacks.stack.id", defaultBuilderStackID))
		h.AssertNil(t, fakeDefaultRunImage.SetLabel("io.buildpacks.stack.mixins", `["mixinA", "run:mixinC", "mixinX", "run:mixinZ"]`))
		fakeImageFetcher.LocalImages[fakeDefaultRunImage.Name()] = fakeDefaultRunImage

		fakeMirror1 = fakes.NewImage("registry1.example.com/run/mirror", "", nil)
		h.AssertNil(t, fakeMirror1.SetLabel("io.buildpacks.stack.id", defaultBuilderStackID))
		h.AssertNil(t, fakeMirror1.SetLabel("io.buildpacks.stack.mixins", `["mixinA", "mixinX", "run:mixinZ"]`))
		fakeImageFetcher.LocalImages[fakeMirror1.Name()] = fakeMirror1

		fakeMirror2 = fakes.NewImage("registry2.example.com/run/mirror", "", nil)
		h.AssertNil(t, fakeMirror2.SetLabel("io.buildpacks.stack.id", defaultBuilderStackID))
		h.AssertNil(t, fakeMirror2.SetLabel("io.buildpacks.stack.mixins", `["mixinA", "mixinX", "run:mixinZ"]`))
		fakeImageFetcher.LocalImages[fakeMirror2.Name()] = fakeMirror2

		docker, err := client.NewClientWithOpts(client.FromEnv, client.WithVersion("1.38"))
		h.AssertNil(t, err)

		logger = ilogging.NewLogWithWriters(&outBuf, &outBuf)

		dlCacheDir, err := ioutil.TempDir(tmpDir, "dl-cache")
		h.AssertNil(t, err)

		subject = &Client{
			logger:       logger,
			imageFetcher: fakeImageFetcher,
			downloader:   blob.NewDownloader(logger, dlCacheDir),
			lifecycle:    fakeLifecycle,
			docker:       docker,
		}
	})

	it.After(func() {
		defaultBuilderImage.Cleanup()
		fakeDefaultRunImage.Cleanup()
		fakeMirror1.Cleanup()
		fakeMirror2.Cleanup()
		os.RemoveAll(tmpDir)
	})

	when("#Build", func() {
		when("Image option", func() {
			it("is required", func() {
				h.AssertError(t, subject.Build(context.TODO(), BuildOptions{
					Image:   "",
					Builder: defaultBuilderName,
				}),
					"invalid image name ''",
				)
			})

			it("must be a valid image reference", func() {
				h.AssertError(t, subject.Build(context.TODO(), BuildOptions{
					Image:   "not@valid",
					Builder: defaultBuilderName,
				}),
					"invalid image name 'not@valid'",
				)
			})

			it("must be a valid tag reference", func() {
				h.AssertError(t, subject.Build(context.TODO(), BuildOptions{
					Image:   "registry.com/my/image@sha256:954e1f01e80ce09d0887ff6ea10b13a812cb01932a0781d6b0cc23f743a874fd",
					Builder: defaultBuilderName,
				}),
					"invalid image name 'registry.com/my/image@sha256:954e1f01e80ce09d0887ff6ea10b13a812cb01932a0781d6b0cc23f743a874fd'",
				)
			})

			it("lifecycle receives resolved reference", func() {
				h.AssertNil(t, subject.Build(context.TODO(), BuildOptions{
					Builder: defaultBuilderName,
					Image:   "example.com/some/repo:tag",
				}))
				h.AssertEq(t, fakeLifecycle.Opts.Image.Context().RegistryStr(), "example.com")
				h.AssertEq(t, fakeLifecycle.Opts.Image.Context().RepositoryStr(), "some/repo")
				h.AssertEq(t, fakeLifecycle.Opts.Image.Identifier(), "tag")
			})
		})

		when("AppDir option", func() {
			it("defaults to the current working directory", func() {
				h.AssertNil(t, subject.Build(context.TODO(), BuildOptions{
					Image:   "some/app",
					Builder: defaultBuilderName,
				}))

				wd, err := os.Getwd()
				h.AssertNil(t, err)
				resolvedWd, err := filepath.EvalSymlinks(wd)
				h.AssertNil(t, err)
				h.AssertEq(t, fakeLifecycle.Opts.AppPath, resolvedWd)
			})
			for fileDesc, appPath := range map[string]string{
				"zip": filepath.Join("testdata", "zip-file.zip"),
				"jar": filepath.Join("testdata", "jar-file.jar"),
			} {
				fileDesc := fileDesc
				appPath := appPath

				it(fmt.Sprintf("supports %s files", fileDesc), func() {
					err := subject.Build(context.TODO(), BuildOptions{
						Image:   "some/app",
						Builder: defaultBuilderName,
						AppPath: appPath,
					})
					h.AssertNil(t, err)
				})
			}

			for fileDesc, testData := range map[string][]string{
				"non-existent": {"not/exist/path", "does not exist"},
				"empty":        {filepath.Join("testdata", "empty-file"), "app path must be a directory or zip"},
				"non-zip":      {filepath.Join("testdata", "non-zip-file"), "app path must be a directory or zip"},
			} {
				fileDesc := fileDesc
				appPath := testData[0]
				errMessage := testData[0]

				it(fmt.Sprintf("does NOT support %s files", fileDesc), func() {
					err := subject.Build(context.TODO(), BuildOptions{
						Image:   "some/app",
						Builder: defaultBuilderName,
						AppPath: appPath,
					})

					h.AssertError(t, err, errMessage)
				})
			}

			it("resolves the absolute path", func() {
				h.AssertNil(t, subject.Build(context.TODO(), BuildOptions{
					Image:   "some/app",
					Builder: defaultBuilderName,
					AppPath: filepath.Join("testdata", "some-app"),
				}))
				absPath, err := filepath.Abs(filepath.Join("testdata", "some-app"))
				h.AssertNil(t, err)
				h.AssertEq(t, fakeLifecycle.Opts.AppPath, absPath)
			})

			when("appDir is a symlink", func() {
				var (
					appDirName     = "some-app"
					absoluteAppDir string
					tmpDir         string
					err            error
				)

				it.Before(func() {
					tmpDir, err = ioutil.TempDir("", "build-symlink-test")
					h.AssertNil(t, err)

					appDirPath := filepath.Join(tmpDir, appDirName)
					h.AssertNil(t, os.MkdirAll(filepath.Join(tmpDir, appDirName), 0666))

					absoluteAppDir, err = filepath.Abs(appDirPath)
					h.AssertNil(t, err)

					absoluteAppDir, err = filepath.EvalSymlinks(appDirPath)
					h.AssertNil(t, err)
				})

				it.After(func() {
					os.RemoveAll(tmpDir)
				})

				it("resolves relative symbolic links", func() {
					relLink := filepath.Join(tmpDir, "some-app.link")
					h.AssertNil(t, os.Symlink(filepath.Join(".", appDirName), relLink))

					h.AssertNil(t, subject.Build(context.TODO(), BuildOptions{
						Image:   "some/app",
						Builder: defaultBuilderName,
						AppPath: relLink,
					}))

					h.AssertEq(t, fakeLifecycle.Opts.AppPath, absoluteAppDir)
				})

				it("resolves absolute symbolic links", func() {
					relLink := filepath.Join(tmpDir, "some-app.link")
					h.AssertNil(t, os.Symlink(absoluteAppDir, relLink))

					h.AssertNil(t, subject.Build(context.TODO(), BuildOptions{
						Image:   "some/app",
						Builder: defaultBuilderName,
						AppPath: relLink,
					}))

					h.AssertEq(t, fakeLifecycle.Opts.AppPath, absoluteAppDir)
				})

				it("resolves symbolic links recursively", func() {
					linkRef1 := absoluteAppDir
					absoluteLink1 := filepath.Join(tmpDir, "some-app-abs-1.link")

					linkRef2 := "some-app-abs-1.link"
					symbolicLink := filepath.Join(tmpDir, "some-app-rel-2.link")

					h.AssertNil(t, os.Symlink(linkRef1, absoluteLink1))
					h.AssertNil(t, os.Symlink(linkRef2, symbolicLink))

					h.AssertNil(t, subject.Build(context.TODO(), BuildOptions{
						Image:   "some/app",
						Builder: defaultBuilderName,
						AppPath: symbolicLink,
					}))

					h.AssertEq(t, fakeLifecycle.Opts.AppPath, absoluteAppDir)
				})
			})
		})

		when("Builder option", func() {
			it("builder is required", func() {
				h.AssertError(t, subject.Build(context.TODO(), BuildOptions{
					Image: "some/app",
				}),
					"invalid builder ''",
				)
			})

			when("the builder name is provided", func() {
				var (
					customBuilderImage *fakes.Image
					fakeRunImage       *fakes.Image
				)

				it.Before(func() {
					customBuilderImage = ifakes.NewFakeBuilderImage(t,
						tmpDir,
						defaultBuilderName,
						"some.stack.id",
						"1234",
						"5678",
						builder.Metadata{
							Stack: builder.StackMetadata{
								RunImage: builder.RunImageMetadata{
									Image: "some/run",
								},
							},
							Lifecycle: builder.LifecycleMetadata{
								LifecycleInfo: builder.LifecycleInfo{
									Version: &builder.Version{
										Version: *semver.MustParse("0.3.0"),
									},
								},
								API: builder.LifecycleAPI{
									BuildpackVersion: api.MustParse("0.3"),
									PlatformVersion:  api.MustParse("0.2"),
								},
							},
						},
						nil,
						nil,
					)

					fakeImageFetcher.LocalImages[customBuilderImage.Name()] = customBuilderImage

					fakeRunImage = fakes.NewImage("some/run", "", nil)
					h.AssertNil(t, fakeRunImage.SetLabel("io.buildpacks.stack.id", "some.stack.id"))
					fakeImageFetcher.LocalImages[fakeRunImage.Name()] = fakeRunImage
				})

				it.After(func() {
					customBuilderImage.Cleanup()
					fakeRunImage.Cleanup()
				})

				it("it uses the provided builder", func() {
					h.AssertNil(t, subject.Build(context.TODO(), BuildOptions{
						Image:   "some/app",
						Builder: defaultBuilderName,
					}))
					h.AssertEq(t, fakeLifecycle.Opts.Builder.Name(), customBuilderImage.Name())
				})
			})
		})

		when("RunImage option", func() {
			var (
				fakeRunImage *fakes.Image
			)

			it.Before(func() {
				fakeRunImage = fakes.NewImage("custom/run", "", nil)
				h.AssertNil(t, fakeRunImage.SetLabel("io.buildpacks.stack.id", defaultBuilderStackID))
				h.AssertNil(t, fakeRunImage.SetLabel("io.buildpacks.stack.mixins", `["mixinA", "mixinX", "run:mixinZ"]`))
				fakeImageFetcher.LocalImages[fakeRunImage.Name()] = fakeRunImage
			})

			it.After(func() {
				fakeRunImage.Cleanup()
			})

			when("run image stack matches the builder stack", func() {
				it("uses the provided image", func() {
					h.AssertNil(t, subject.Build(context.TODO(), BuildOptions{
						Image:    "some/app",
						Builder:  defaultBuilderName,
						RunImage: "custom/run",
					}))
					h.AssertEq(t, fakeLifecycle.Opts.RunImage, "custom/run")
				})
			})

			when("run image stack does not match the builder stack", func() {
				it.Before(func() {
					h.AssertNil(t, fakeRunImage.SetLabel("io.buildpacks.stack.id", "other.stack"))
				})

				it("errors", func() {
					h.AssertError(t, subject.Build(context.TODO(), BuildOptions{
						Image:    "some/app",
						Builder:  defaultBuilderName,
						RunImage: "custom/run",
					}),
						"invalid run-image 'custom/run': run-image stack id 'other.stack' does not match builder stack 'some.stack.id'",
					)
				})
			})

			when("run image is not supplied", func() {
				when("there are no locally configured mirrors", func() {
					it("chooses the best mirror from the builder", func() {
						h.AssertNil(t, subject.Build(context.TODO(), BuildOptions{
							Image:   "some/app",
							Builder: defaultBuilderName,
						}))
						h.AssertEq(t, fakeLifecycle.Opts.RunImage, "default/run")
					})

					it("chooses the best mirror from the builder", func() {
						h.AssertNil(t, subject.Build(context.TODO(), BuildOptions{
							Image:   "registry1.example.com/some/app",
							Builder: defaultBuilderName,
						}))
						h.AssertEq(t, fakeLifecycle.Opts.RunImage, "registry1.example.com/run/mirror")
					})

					it("chooses the best mirror from the builder", func() {
						h.AssertNil(t, subject.Build(context.TODO(), BuildOptions{
							Image:   "registry2.example.com/some/app",
							Builder: defaultBuilderName,
						}))
						h.AssertEq(t, fakeLifecycle.Opts.RunImage, "registry2.example.com/run/mirror")
					})
				})

				when("there are locally configured mirrors", func() {
					var (
						fakeLocalMirror  *fakes.Image
						fakeLocalMirror1 *fakes.Image
					)

					it.Before(func() {
						fakeLocalMirror = fakes.NewImage("local/mirror", "", nil)
						h.AssertNil(t, fakeLocalMirror.SetLabel("io.buildpacks.stack.id", defaultBuilderStackID))
						h.AssertNil(t, fakeLocalMirror.SetLabel("io.buildpacks.stack.mixins", `["mixinA", "mixinX", "run:mixinZ"]`))

						fakeImageFetcher.LocalImages[fakeLocalMirror.Name()] = fakeLocalMirror

						fakeLocalMirror1 = fakes.NewImage("registry1.example.com/local/mirror", "", nil)
						h.AssertNil(t, fakeLocalMirror1.SetLabel("io.buildpacks.stack.id", defaultBuilderStackID))
						h.AssertNil(t, fakeLocalMirror1.SetLabel("io.buildpacks.stack.mixins", `["mixinA", "mixinX", "run:mixinZ"]`))

						fakeImageFetcher.LocalImages[fakeLocalMirror1.Name()] = fakeLocalMirror1
					})

					it.After(func() {
						fakeLocalMirror.Cleanup()
						fakeLocalMirror1.Cleanup()
					})

					it("prefers user provided mirrors", func() {
						h.AssertNil(t, subject.Build(context.TODO(), BuildOptions{
							Image:   "some/app",
							Builder: defaultBuilderName,
							AdditionalMirrors: map[string][]string{
								"default/run": {"local/mirror", "registry1.example.com/local/mirror"},
							},
						}))
						h.AssertEq(t, fakeLifecycle.Opts.RunImage, "local/mirror")
					})

					it("choose the correct user provided mirror for the registry", func() {
						h.AssertNil(t, subject.Build(context.TODO(), BuildOptions{
							Image:   "registry1.example.com/some/app",
							Builder: defaultBuilderName,
							AdditionalMirrors: map[string][]string{
								"default/run": {"local/mirror", "registry1.example.com/local/mirror"},
							},
						}))
						h.AssertEq(t, fakeLifecycle.Opts.RunImage, "registry1.example.com/local/mirror")
					})

					when("there is no user provided mirror for the registry", func() {
						it("chooses from builder mirrors", func() {
							h.AssertNil(t, subject.Build(context.TODO(), BuildOptions{
								Image:   "registry2.example.com/some/app",
								Builder: defaultBuilderName,
								AdditionalMirrors: map[string][]string{
									"default/run": {"local/mirror", "registry1.example.com/local/mirror"},
								},
							}))
							h.AssertEq(t, fakeLifecycle.Opts.RunImage, "registry2.example.com/run/mirror")
						})
					})
				})
			})
		})

		when("ClearCache option", func() {
			it("passes it through to lifecycle", func() {
				h.AssertNil(t, subject.Build(context.TODO(), BuildOptions{
					Image:      "some/app",
					Builder:    defaultBuilderName,
					ClearCache: true,
				}))
				h.AssertEq(t, fakeLifecycle.Opts.ClearCache, true)
			})

			it("defaults to false", func() {
				h.AssertNil(t, subject.Build(context.TODO(), BuildOptions{
					Image:   "some/app",
					Builder: defaultBuilderName,
				}))
				h.AssertEq(t, fakeLifecycle.Opts.ClearCache, false)
			})
		})

		when("Buildpacks option", func() {
			assertOrderEquals := func(content string) {
				t.Helper()

				orderLayer, err := defaultBuilderImage.FindLayerWithPath("/cnb/order.toml")
				h.AssertNil(t, err)
				h.AssertOnTarEntry(t, orderLayer, "/cnb/order.toml", h.ContentEquals(content))
			}

			it("builder order is overwritten", func() {
				additionalBP := createBuildpackTar(t, tmpDir, dist.BuildpackDescriptor{
					API: api.MustParse("0.3"),
					Info: dist.BuildpackInfo{
						ID:      "buildpack.add.1.id",
						Version: "buildpack.add.1.version",
					},
					Stacks: []dist.Stack{{ID: defaultBuilderStackID}},
					Order:  nil,
				})

				h.AssertNil(t, subject.Build(context.TODO(), BuildOptions{
					Image:      "some/app",
					Builder:    defaultBuilderName,
					ClearCache: true,
					Buildpacks: []string{additionalBP},
				}))
				h.AssertEq(t, fakeLifecycle.Opts.Builder.Name(), defaultBuilderImage.Name())

				assertOrderEquals(`[[order]]

  [[order.group]]
    id = "buildpack.add.1.id"
    version = "buildpack.add.1.version"
`)
			})

			when("id - no version is provided", func() {
				it("resolves version", func() {
					h.AssertNil(t, subject.Build(context.TODO(), BuildOptions{
						Image:      "some/app",
						Builder:    defaultBuilderName,
						ClearCache: true,
						Buildpacks: []string{"buildpack.1.id"},
					}))
					h.AssertEq(t, fakeLifecycle.Opts.Builder.Name(), defaultBuilderImage.Name())

					assertOrderEquals(`[[order]]

  [[order.group]]
    id = "buildpack.1.id"
    version = "buildpack.1.version"
`)
				})
			})

			when("from=builder:id@version", func() {
				it("builder order is prepended", func() {
					h.AssertNil(t, subject.Build(context.TODO(), BuildOptions{
						Image:      "some/app",
						Builder:    defaultBuilderName,
						ClearCache: true,
						Buildpacks: []string{
							"from=builder:buildpack.1.id@buildpack.1.version",
						},
					}))
					h.AssertEq(t, fakeLifecycle.Opts.Builder.Name(), defaultBuilderImage.Name())

					assertOrderEquals(`[[order]]

  [[order.group]]
    id = "buildpack.1.id"
    version = "buildpack.1.version"
`)
				})
			})

			when("from=builder is set first", func() {
				it("builder order is prepended", func() {
					additionalBP1 := createBuildpackTar(t, tmpDir, dist.BuildpackDescriptor{
						API: api.MustParse("0.3"),
						Info: dist.BuildpackInfo{
							ID:      "buildpack.add.1.id",
							Version: "buildpack.add.1.version",
						},
						Stacks: []dist.Stack{{ID: defaultBuilderStackID}},
						Order:  nil,
					})

					additionalBP2 := createBuildpackTar(t, tmpDir, dist.BuildpackDescriptor{
						API: api.MustParse("0.3"),
						Info: dist.BuildpackInfo{
							ID:      "buildpack.add.2.id",
							Version: "buildpack.add.2.version",
						},
						Stacks: []dist.Stack{{ID: defaultBuilderStackID}},
						Order:  nil,
					})

					h.AssertNil(t, subject.Build(context.TODO(), BuildOptions{
						Image:      "some/app",
						Builder:    defaultBuilderName,
						ClearCache: true,
						Buildpacks: []string{
							"from=builder",
							additionalBP1,
							additionalBP2,
						},
					}))

					assertOrderEquals(`[[order]]

  [[order.group]]
    id = "buildpack.1.id"
    version = "buildpack.1.version"

  [[order.group]]
    id = "buildpack.add.1.id"
    version = "buildpack.add.1.version"

  [[order.group]]
    id = "buildpack.add.2.id"
    version = "buildpack.add.2.version"

[[order]]

  [[order.group]]
    id = "buildpack.2.id"
    version = "buildpack.2.version"

  [[order.group]]
    id = "buildpack.add.1.id"
    version = "buildpack.add.1.version"

  [[order.group]]
    id = "buildpack.add.2.id"
    version = "buildpack.add.2.version"
`)
				})
			})

			when("from=builder is set in middle", func() {
				it("builder order is appended", func() {
					additionalBP1 := createBuildpackTar(t, tmpDir, dist.BuildpackDescriptor{
						API: api.MustParse("0.3"),
						Info: dist.BuildpackInfo{
							ID:      "buildpack.add.1.id",
							Version: "buildpack.add.1.version",
						},
						Stacks: []dist.Stack{{ID: defaultBuilderStackID}},
						Order:  nil,
					})

					additionalBP2 := createBuildpackTar(t, tmpDir, dist.BuildpackDescriptor{
						API: api.MustParse("0.3"),
						Info: dist.BuildpackInfo{
							ID:      "buildpack.add.2.id",
							Version: "buildpack.add.2.version",
						},
						Stacks: []dist.Stack{{ID: defaultBuilderStackID}},
						Order:  nil,
					})

					h.AssertNil(t, subject.Build(context.TODO(), BuildOptions{
						Image:      "some/app",
						Builder:    defaultBuilderName,
						ClearCache: true,
						Buildpacks: []string{
							additionalBP1,
							"from=builder",
							additionalBP2,
						},
					}))
					h.AssertEq(t, fakeLifecycle.Opts.Builder.Name(), defaultBuilderImage.Name())

					assertOrderEquals(`[[order]]

  [[order.group]]
    id = "buildpack.add.1.id"
    version = "buildpack.add.1.version"

  [[order.group]]
    id = "buildpack.1.id"
    version = "buildpack.1.version"

  [[order.group]]
    id = "buildpack.add.2.id"
    version = "buildpack.add.2.version"

[[order]]

  [[order.group]]
    id = "buildpack.add.1.id"
    version = "buildpack.add.1.version"

  [[order.group]]
    id = "buildpack.2.id"
    version = "buildpack.2.version"

  [[order.group]]
    id = "buildpack.add.2.id"
    version = "buildpack.add.2.version"
`)
				})
			})

			when("from=builder is set last", func() {
				it("builder order is appended", func() {
					additionalBP1 := createBuildpackTar(t, tmpDir, dist.BuildpackDescriptor{
						API: api.MustParse("0.3"),
						Info: dist.BuildpackInfo{
							ID:      "buildpack.add.1.id",
							Version: "buildpack.add.1.version",
						},
						Stacks: []dist.Stack{{ID: defaultBuilderStackID}},
						Order:  nil,
					})

					additionalBP2 := createBuildpackTar(t, tmpDir, dist.BuildpackDescriptor{
						API: api.MustParse("0.3"),
						Info: dist.BuildpackInfo{
							ID:      "buildpack.add.2.id",
							Version: "buildpack.add.2.version",
						},
						Stacks: []dist.Stack{{ID: defaultBuilderStackID}},
						Order:  nil,
					})

					h.AssertNil(t, subject.Build(context.TODO(), BuildOptions{
						Image:      "some/app",
						Builder:    defaultBuilderName,
						ClearCache: true,
						Buildpacks: []string{
							additionalBP1,
							additionalBP2,
							"from=builder",
						},
					}))
					h.AssertEq(t, fakeLifecycle.Opts.Builder.Name(), defaultBuilderImage.Name())

					assertOrderEquals(`[[order]]

  [[order.group]]
    id = "buildpack.add.1.id"
    version = "buildpack.add.1.version"

  [[order.group]]
    id = "buildpack.add.2.id"
    version = "buildpack.add.2.version"

  [[order.group]]
    id = "buildpack.1.id"
    version = "buildpack.1.version"

[[order]]

  [[order.group]]
    id = "buildpack.add.1.id"
    version = "buildpack.add.1.version"

  [[order.group]]
    id = "buildpack.add.2.id"
    version = "buildpack.add.2.version"

  [[order.group]]
    id = "buildpack.2.id"
    version = "buildpack.2.version"
`)
				})
			})

			when("meta-buildpack is used", func() {
				it("resolves buildpack from builder", func() {
					buildpackTar := createBuildpackTar(t, tmpDir, dist.BuildpackDescriptor{
						API: api.MustParse("0.3"),
						Info: dist.BuildpackInfo{
							ID:      "metabuildpack.id",
							Version: "metabuildpack.version",
						},
						Stacks: nil,
						Order: dist.Order{{
							Group: []dist.BuildpackRef{{
								BuildpackInfo: dist.BuildpackInfo{
									ID:      "buildpack.1.id",
									Version: "buildpack.1.version",
								},
								Optional: false,
							}, {
								BuildpackInfo: dist.BuildpackInfo{
									ID:      "buildpack.2.id",
									Version: "buildpack.2.version",
								},
								Optional: false,
							}},
						}},
					})

					err := subject.Build(context.TODO(), BuildOptions{
						Image:      "some/app",
						Builder:    defaultBuilderName,
						ClearCache: true,
						Buildpacks: []string{buildpackTar},
					})

					h.AssertNil(t, err)
				})
			})

			when("buildpackage image is used", func() {
				var fakePackage *fakes.Image

				it.Before(func() {
					metaBuildpackTar := createBuildpackTar(t, tmpDir, dist.BuildpackDescriptor{
						API: api.MustParse("0.3"),
						Info: dist.BuildpackInfo{
							ID:       "meta.buildpack.id",
							Version:  "meta.buildpack.version",
							Homepage: "http://meta.buildpack",
						},
						Stacks: nil,
						Order: dist.Order{{
							Group: []dist.BuildpackRef{{
								BuildpackInfo: dist.BuildpackInfo{
									ID:      "child.buildpack.id",
									Version: "child.buildpack.version",
								},
								Optional: false,
							}},
						}},
					})

					childBuildpackTar := createBuildpackTar(t, tmpDir, dist.BuildpackDescriptor{
						API: api.MustParse("0.3"),
						Info: dist.BuildpackInfo{
							ID:       "child.buildpack.id",
							Version:  "child.buildpack.version",
							Homepage: "http://child.buildpack",
						},
						Stacks: []dist.Stack{
							{ID: defaultBuilderStackID},
						},
					})

					bpLayers := dist.BuildpackLayers{
						"meta.buildpack.id": {
							"meta.buildpack.version": {
								API: api.MustParse("0.3"),
								Order: dist.Order{{
									Group: []dist.BuildpackRef{{
										BuildpackInfo: dist.BuildpackInfo{
											ID:      "child.buildpack.id",
											Version: "child.buildpack.version",
										},
										Optional: false,
									}},
								}},
								LayerDiffID: diffIDForFile(t, metaBuildpackTar),
							},
						},
						"child.buildpack.id": {
							"child.buildpack.version": {
								API: api.MustParse("0.3"),
								Stacks: []dist.Stack{
									{ID: defaultBuilderStackID},
								},
								LayerDiffID: diffIDForFile(t, childBuildpackTar),
							},
						},
					}

					md := buildpackage.Metadata{
						BuildpackInfo: dist.BuildpackInfo{
							ID:      "meta.buildpack.id",
							Version: "meta.buildpack.version",
						},
						Stacks: []dist.Stack{
							{ID: defaultBuilderStackID},
						},
					}

					fakePackage = fakes.NewImage("example.com/some/package", "", nil)
					h.AssertNil(t, dist.SetLabel(fakePackage, "io.buildpacks.buildpack.layers", bpLayers))
					h.AssertNil(t, dist.SetLabel(fakePackage, "io.buildpacks.buildpackage.metadata", md))

					h.AssertNil(t, fakePackage.AddLayer(metaBuildpackTar))
					h.AssertNil(t, fakePackage.AddLayer(childBuildpackTar))

					fakeImageFetcher.LocalImages[fakePackage.Name()] = fakePackage
				})

				it("all buildpacks are added to ephemeral builder", func() {
					err := subject.Build(context.TODO(), BuildOptions{
						Image:      "some/app",
						Builder:    defaultBuilderName,
						ClearCache: true,
						Buildpacks: []string{
							"example.com/some/package",
						},
					})

					h.AssertNil(t, err)
					h.AssertEq(t, fakeLifecycle.Opts.Builder.Name(), defaultBuilderImage.Name())
					bldr, err := builder.FromImage(defaultBuilderImage)
					h.AssertNil(t, err)
					h.AssertEq(t, bldr.Order(), dist.Order{
						{Group: []dist.BuildpackRef{
							{BuildpackInfo: dist.BuildpackInfo{ID: "meta.buildpack.id", Version: "meta.buildpack.version"}},
						}},
						// Child buildpacks should not be added to order
					})
					h.AssertEq(t, bldr.Buildpacks(), []dist.BuildpackInfo{
						{
							ID:      "buildpack.1.id",
							Version: "buildpack.1.version",
						},
						{
							ID:      "buildpack.2.id",
							Version: "buildpack.2.version",
						},
						{
							ID:      "meta.buildpack.id",
							Version: "meta.buildpack.version",
						},
						{
							ID:      "child.buildpack.id",
							Version: "child.buildpack.version",
						},
					})
				})

				it("fails when no metadata label on package", func() {
					h.AssertNil(t, fakePackage.SetLabel("io.buildpacks.buildpackage.metadata", ""))

					err := subject.Build(context.TODO(), BuildOptions{
						Image:      "some/app",
						Builder:    defaultBuilderName,
						ClearCache: true,
						Buildpacks: []string{
							"example.com/some/package",
						},
					})

					h.AssertError(t, err, "extracting buildpacks from 'example.com/some/package': could not find label 'io.buildpacks.buildpackage.metadata'")
				})

				it("fails when no bp layers label is on package", func() {
					h.AssertNil(t, fakePackage.SetLabel("io.buildpacks.buildpack.layers", ""))

					err := subject.Build(context.TODO(), BuildOptions{
						Image:      "some/app",
						Builder:    defaultBuilderName,
						ClearCache: true,
						Buildpacks: []string{
							"example.com/some/package",
						},
					})

					h.AssertError(t, err, "extracting buildpacks from 'example.com/some/package': could not find label 'io.buildpacks.buildpack.layers'")
				})
			})

			it("ensures buildpacks exist on builder", func() {
				h.AssertError(t, subject.Build(context.TODO(), BuildOptions{
					Image:      "some/app",
					Builder:    defaultBuilderName,
					ClearCache: true,
					Buildpacks: []string{"missing.bp@version"},
				}),
					"invalid buildpack string 'missing.bp@version'",
				)
			})

			when("buildpacks include URIs", func() {
				var buildpackTgz string

				it.Before(func() {
					buildpackTgz = h.CreateTGZ(t, filepath.Join("testdata", "buildpack2"), "./", 0755)
				})

				it.After(func() {
					h.AssertNil(t, os.Remove(buildpackTgz))
				})

				when("is windows", func() {
					it.Before(func() {
						h.SkipIf(t, runtime.GOOS != "windows", "Skipped on non-windows")
					})

					it("disallows directory-based buildpacks", func() {
						err := subject.Build(context.TODO(), BuildOptions{
							Image:      "some/app",
							Builder:    defaultBuilderName,
							ClearCache: true,
							Buildpacks: []string{
								"buildpack.1.id@buildpack.1.version",
								filepath.Join("testdata", "buildpack"),
							},
						})

						h.AssertError(t, err, fmt.Sprintf("buildpack '%s': directory-based buildpacks are not currently supported on Windows", filepath.Join("testdata", "buildpack")))
					})

					it("buildpacks are added to ephemeral builder", func() {
						err := subject.Build(context.TODO(), BuildOptions{
							Image:      "some/app",
							Builder:    defaultBuilderName,
							ClearCache: true,
							Buildpacks: []string{
								"buildpack.1.id@buildpack.1.version",
								buildpackTgz,
							},
						})

						h.AssertNil(t, err)
						h.AssertEq(t, fakeLifecycle.Opts.Builder.Name(), defaultBuilderImage.Name())
						bldr, err := builder.FromImage(defaultBuilderImage)
						h.AssertNil(t, err)
						h.AssertEq(t, bldr.Order(), dist.Order{
							{Group: []dist.BuildpackRef{
								{BuildpackInfo: dist.BuildpackInfo{ID: "buildpack.1.id", Version: "buildpack.1.version"}},
								{BuildpackInfo: dist.BuildpackInfo{ID: "some-other-buildpack-id", Version: "some-other-buildpack-version"}},
							}},
						})
						h.AssertEq(t, bldr.Buildpacks(), []dist.BuildpackInfo{
							{
								ID:      "buildpack.1.id",
								Version: "buildpack.1.version",
							},
							{
								ID:      "buildpack.2.id",
								Version: "buildpack.2.version",
							},
							{
								ID:      "some-other-buildpack-id",
								Version: "some-other-buildpack-version",
							},
						})
					})
				})

				when("is posix", func() {
					it.Before(func() {
						h.SkipIf(t, runtime.GOOS == "windows", "Skipped on windows")
					})

					it("buildpacks are added to ephemeral builder", func() {
						err := subject.Build(context.TODO(), BuildOptions{
							Image:      "some/app",
							Builder:    defaultBuilderName,
							ClearCache: true,
							Buildpacks: []string{
								"buildpack.1.id@buildpack.1.version",
								"buildpack.2.id@buildpack.2.version",
								filepath.Join("testdata", "buildpack"),
								buildpackTgz,
							},
						})

						h.AssertNil(t, err)
						h.AssertEq(t, fakeLifecycle.Opts.Builder.Name(), defaultBuilderImage.Name())
						bldr, err := builder.FromImage(defaultBuilderImage)
						h.AssertNil(t, err)
						buildpack1Info := dist.BuildpackInfo{ID: "buildpack.1.id", Version: "buildpack.1.version"}
						buildpack2Info := dist.BuildpackInfo{ID: "buildpack.2.id", Version: "buildpack.2.version"}
						dirBuildpackInfo := dist.BuildpackInfo{ID: "bp.one", Version: "1.2.3", Homepage: "http://one.buildpack"}
						tgzBuildpackInfo := dist.BuildpackInfo{ID: "some-other-buildpack-id", Version: "some-other-buildpack-version"}
						h.AssertEq(t, bldr.Order(), dist.Order{
							{Group: []dist.BuildpackRef{
								{BuildpackInfo: buildpack1Info},
								{BuildpackInfo: buildpack2Info},
								{BuildpackInfo: dirBuildpackInfo},
								{BuildpackInfo: tgzBuildpackInfo},
							}},
						})
						h.AssertEq(t, bldr.Buildpacks(), []dist.BuildpackInfo{
							buildpack1Info,
							buildpack2Info,
							dirBuildpackInfo,
							tgzBuildpackInfo,
						})
					})
				})

				when("uri is a http url", func() {
					var server *ghttp.Server

					it.Before(func() {
						server = ghttp.NewServer()
						server.AppendHandlers(func(w http.ResponseWriter, r *http.Request) {
							http.ServeFile(w, r, buildpackTgz)
						})
					})

					it.After(func() {
						server.Close()
					})

					it("adds the buildpack", func() {
						err := subject.Build(context.TODO(), BuildOptions{
							Image:      "some/app",
							Builder:    defaultBuilderName,
							ClearCache: true,
							Buildpacks: []string{
								"buildpack.1.id@buildpack.1.version",
								"buildpack.2.id@buildpack.2.version",
								server.URL(),
							},
						})

						h.AssertNil(t, err)
						h.AssertEq(t, fakeLifecycle.Opts.Builder.Name(), defaultBuilderImage.Name())
						bldr, err := builder.FromImage(defaultBuilderImage)
						h.AssertNil(t, err)
						h.AssertEq(t, bldr.Order(), dist.Order{
							{Group: []dist.BuildpackRef{
								{BuildpackInfo: dist.BuildpackInfo{ID: "buildpack.1.id", Version: "buildpack.1.version"}},
								{BuildpackInfo: dist.BuildpackInfo{ID: "buildpack.2.id", Version: "buildpack.2.version"}},
								{BuildpackInfo: dist.BuildpackInfo{ID: "some-other-buildpack-id", Version: "some-other-buildpack-version"}},
							}},
						})
						h.AssertEq(t, bldr.Buildpacks(), []dist.BuildpackInfo{
							{ID: "buildpack.1.id", Version: "buildpack.1.version"},
							{ID: "buildpack.2.id", Version: "buildpack.2.version"},
							{ID: "some-other-buildpack-id", Version: "some-other-buildpack-version"},
						})
					})
				})

				when("added buildpack's mixins are not satisfied", func() {
					it.Before(func() {
						h.AssertNil(t, defaultBuilderImage.SetLabel("io.buildpacks.stack.mixins", `["mixinX", "build:mixinY"]`))
						h.AssertNil(t, fakeDefaultRunImage.SetLabel("io.buildpacks.stack.mixins", `["mixinX", "run:mixinZ"]`))
					})

					it("returns an error", func() {
						err := subject.Build(context.TODO(), BuildOptions{
							Image:   "some/app",
							Builder: defaultBuilderName,
							Buildpacks: []string{
								buildpackTgz, // requires mixinA, build:mixinB, run:mixinC
							},
						})

						h.AssertError(t, err, "validating stack mixins: buildpack 'some-other-buildpack-id@some-other-buildpack-version' requires missing mixin(s): build:mixinB, mixinA, run:mixinC")
					})
				})

				when("buildpack is from a registry", func() {
					var (
						fakePackage     *fakes.Image
						tmpDir          string
						registryFixture string
						packHome        string
					)

					it.Before(func() {
						var err error
						tmpDir, err = ioutil.TempDir("", "registry")
						h.AssertNil(t, err)

						packHome = filepath.Join(tmpDir, ".pack")
						err = os.MkdirAll(packHome, 0755)
						h.AssertNil(t, err)
						os.Setenv("PACK_HOME", packHome)

						registryFixture = CreateRegistryFixture(t, tmpDir)

						childBuildpackTar := createBuildpackTar(t, tmpDir, dist.BuildpackDescriptor{
							API: api.MustParse("0.3"),
							Info: dist.BuildpackInfo{
								ID:      "example/foo",
								Version: "1.0.0",
							},
							Stacks: []dist.Stack{
								{ID: defaultBuilderStackID},
							},
						})

						bpLayers := dist.BuildpackLayers{
							"example/foo": {
								"1.0.0": {
									API: api.MustParse("0.3"),
									Stacks: []dist.Stack{
										{ID: defaultBuilderStackID},
									},
									LayerDiffID: diffIDForFile(t, childBuildpackTar),
								},
							},
						}

						md := buildpackage.Metadata{
							BuildpackInfo: dist.BuildpackInfo{
								ID:      "example/foo",
								Version: "1.0.0",
							},
							Stacks: []dist.Stack{
								{ID: defaultBuilderStackID},
							},
						}

						fakePackage = fakes.NewImage("example.com/some/package@sha256:8c27fe111c11b722081701dfed3bd55e039b9ce92865473cf4cdfa918071c566", "", nil)
						h.AssertNil(t, dist.SetLabel(fakePackage, "io.buildpacks.buildpack.layers", bpLayers))
						h.AssertNil(t, dist.SetLabel(fakePackage, "io.buildpacks.buildpackage.metadata", md))

						h.AssertNil(t, fakePackage.AddLayer(childBuildpackTar))

						fakeImageFetcher.LocalImages[fakePackage.Name()] = fakePackage
					})

					it.After(func() {
						os.Unsetenv("PACK_HOME")
						err := os.RemoveAll(tmpDir)
						h.AssertNil(t, err)
					})

					it("all buildpacks are added to ephemeral builder", func() {
						err := subject.Build(context.TODO(), BuildOptions{
							Image:      "some/app",
							Builder:    defaultBuilderName,
							ClearCache: true,
							Buildpacks: []string{
								"urn:cnb:registry:example/foo@1.0.0",
							},
							Registry: registryFixture,
						})

						h.AssertNil(t, err)
						h.AssertEq(t, fakeLifecycle.Opts.Builder.Name(), defaultBuilderImage.Name())
						bldr, err := builder.FromImage(defaultBuilderImage)
						h.AssertNil(t, err)
						h.AssertEq(t, bldr.Order(), dist.Order{
							{Group: []dist.BuildpackRef{
								{BuildpackInfo: dist.BuildpackInfo{ID: "example/foo", Version: "1.0.0"}},
							}},
						})
						h.AssertEq(t, bldr.Buildpacks(), []dist.BuildpackInfo{
							{ID: "buildpack.1.id", Version: "buildpack.1.version"},
							{ID: "buildpack.2.id", Version: "buildpack.2.version"},
							{ID: "example/foo", Version: "1.0.0"},
						})
					})
				})
			})
		})

		when("Env option", func() {
			it("should set the env on the ephemeral builder", func() {
				h.AssertNil(t, subject.Build(context.TODO(), BuildOptions{
					Image:   "some/app",
					Builder: defaultBuilderName,
					Env: map[string]string{
						"key1": "value1",
						"key2": "value2",
					},
				}))
				layerTar, err := defaultBuilderImage.FindLayerWithPath("/platform/env/key1")
				h.AssertNil(t, err)
				assertTarFileContents(t, layerTar, "/platform/env/key1", `value1`)
				assertTarFileContents(t, layerTar, "/platform/env/key2", `value2`)
			})
		})

		when("Publish option", func() {
			var remoteRunImage, builderImageSupportingCreator, fakeLifecycleImage *fakes.Image

			it.Before(func() {
				remoteRunImage = fakes.NewImage("default/run", "", nil)
				h.AssertNil(t, remoteRunImage.SetLabel("io.buildpacks.stack.id", defaultBuilderStackID))
				h.AssertNil(t, remoteRunImage.SetLabel("io.buildpacks.stack.mixins", `["mixinA", "mixinX", "run:mixinZ"]`))
				fakeImageFetcher.RemoteImages[remoteRunImage.Name()] = remoteRunImage

				lifecycleVersionSupportingCreator := "0.7.5"

				builderImageSupportingCreator = newFakeBuilderImage(
					t,
					tmpDir,
					"example.com/supportscreator/builder:tag",
					"some.stack.id",
					lifecycleVersionSupportingCreator,
				)
				h.AssertNil(t, builderImageSupportingCreator.SetLabel("io.buildpacks.stack.mixins", `["mixinA", "build:mixinB", "mixinX", "build:mixinY"]`))
				fakeImageFetcher.LocalImages[builderImageSupportingCreator.Name()] = builderImageSupportingCreator

				fakeLifecycleImage = fakes.NewImage(fmt.Sprintf("%s:%s", lifecycleImageRepo, lifecycleVersionSupportingCreator), "", nil)
				fakeImageFetcher.LocalImages[fakeLifecycleImage.Name()] = fakeLifecycleImage
			})

			it.After(func() {
				remoteRunImage.Cleanup()
				builderImageSupportingCreator.Cleanup()
				fakeLifecycleImage.Cleanup()
			})

			when("true", func() {
				it("uses a remote run image", func() {
					h.AssertNil(t, subject.Build(context.TODO(), BuildOptions{
						Image:   "some/app",
						Builder: defaultBuilderName,
						Publish: true,
					}))
					h.AssertEq(t, fakeLifecycle.Opts.Publish, true)

					args := fakeImageFetcher.FetchCalls["default/run"]
					h.AssertEq(t, args.Daemon, false)

					args = fakeImageFetcher.FetchCalls[defaultBuilderName]
					h.AssertEq(t, args.Daemon, true)
				})

				when("builder is untrusted", func() {
					when("lifecycle image is available", func() {
						it("uses the 5 phases with the lifecycle image", func() {
							h.AssertNil(t, subject.Build(context.TODO(), BuildOptions{
								Image:        "some/app",
								Builder:      builderImageSupportingCreator.Name(),
								Publish:      true,
								TrustBuilder: false,
							}))
							h.AssertEq(t, fakeLifecycle.Opts.UseCreator, false)
							h.AssertEq(t, fakeLifecycle.Opts.LifecycleImage, fakeLifecycleImage.Name())

							args := fakeImageFetcher.FetchCalls[fakeLifecycleImage.Name()]
							h.AssertEq(t, args.Daemon, true)
							h.AssertEq(t, args.Pull, true)
						})
					})

					when("lifecycle image is not available", func() {
						it("uses the 5 phases with the provided builder and warns the user", func() {
							h.AssertNil(t, subject.Build(context.TODO(), BuildOptions{
								Image:        "some/app",
								Builder:      defaultBuilderName,
								Publish:      true,
								TrustBuilder: false,
							}))
							h.AssertEq(t, fakeLifecycle.Opts.UseCreator, false)
							h.AssertEq(t, fakeLifecycle.Opts.LifecycleImage, defaultBuilderImage.Name())

							args := fakeImageFetcher.FetchCalls[fakeLifecycleImage.Name()]
							h.AssertNil(t, args)

<<<<<<< HEAD
							h.AssertContains(t, outBuf.String(), "Lifecycle does not have an associated lifecycle image")
=======
							h.AssertContains(t, outBuf.String(), "Lifecycle 0.3.0 does not have an associated lifecycle image.")
>>>>>>> 18441e46
						})
					})
				})

				when("builder is trusted", func() {
					when("lifecycle supports creator", func() {
						it("uses the creator", func() {
							h.AssertNil(t, subject.Build(context.TODO(), BuildOptions{
								Image:        "some/app",
								Builder:      builderImageSupportingCreator.Name(),
								Publish:      true,
								TrustBuilder: true,
							}))
							h.AssertEq(t, fakeLifecycle.Opts.UseCreator, true)

							args := fakeImageFetcher.FetchCalls[fakeLifecycleImage.Name()]
							h.AssertNil(t, args)
						})
					})

					when("lifecycle doesn't support creator", func() {
						// the default test builder (example.com/default/builder:tag) has lifecycle version 0.3.0, so creator is not supported
						it("uses the 5 phases with the provided builder", func() {
							h.AssertNil(t, subject.Build(context.TODO(), BuildOptions{
								Image:        "some/app",
								Builder:      defaultBuilderName,
								Publish:      true,
								TrustBuilder: true,
							}))
							h.AssertEq(t, fakeLifecycle.Opts.UseCreator, false)
							h.AssertEq(t, fakeLifecycle.Opts.LifecycleImage, defaultBuilderImage.Name())

							args := fakeImageFetcher.FetchCalls[fakeLifecycleImage.Name()]
							h.AssertNil(t, args)
						})
					})
				})
			})

			when("false", func() {
				it("uses a local run image", func() {
					h.AssertNil(t, subject.Build(context.TODO(), BuildOptions{
						Image:   "some/app",
						Builder: defaultBuilderName,
						Publish: false,
					}))
					h.AssertEq(t, fakeLifecycle.Opts.Publish, false)

					args := fakeImageFetcher.FetchCalls["default/run"]
					h.AssertEq(t, args.Daemon, true)
					h.AssertEq(t, args.Pull, true)

					args = fakeImageFetcher.FetchCalls[defaultBuilderName]
					h.AssertEq(t, args.Daemon, true)
					h.AssertEq(t, args.Pull, true)
				})

				when("lifecycle supports creator", func() {
					it("uses the creator", func() {
						h.AssertNil(t, subject.Build(context.TODO(), BuildOptions{
							Image:        "some/app",
							Builder:      builderImageSupportingCreator.Name(),
							Publish:      false,
							TrustBuilder: false,
						}))
						h.AssertEq(t, fakeLifecycle.Opts.UseCreator, true)

						args := fakeImageFetcher.FetchCalls[fakeLifecycleImage.Name()]
						h.AssertNil(t, args)
					})
				})

				when("lifecycle doesn't support creator", func() {
					// the default test builder (example.com/default/builder:tag) has lifecycle version 0.3.0, so creator is not supported
					it("uses the 5 phases with the provided builder", func() {
						h.AssertNil(t, subject.Build(context.TODO(), BuildOptions{
							Image:        "some/app",
							Builder:      defaultBuilderName,
							Publish:      false,
							TrustBuilder: true,
						}))
						h.AssertEq(t, fakeLifecycle.Opts.UseCreator, false)
						h.AssertEq(t, fakeLifecycle.Opts.LifecycleImage, defaultBuilderImage.Name())
					})
				})
			})
		})

		when("NoPull option", func() {
			when("true", func() {
				it("uses the local builder and run images without updating", func() {
					h.AssertNil(t, subject.Build(context.TODO(), BuildOptions{
						Image:   "some/app",
						Builder: defaultBuilderName,
						NoPull:  true,
					}))

					args := fakeImageFetcher.FetchCalls["default/run"]
					h.AssertEq(t, args.Daemon, true)
					h.AssertEq(t, args.Pull, false)

					args = fakeImageFetcher.FetchCalls[defaultBuilderName]
					h.AssertEq(t, args.Daemon, true)
					h.AssertEq(t, args.Pull, false)
				})
			})

			when("false", func() {
				it("uses pulls the builder and run image before using them", func() {
					h.AssertNil(t, subject.Build(context.TODO(), BuildOptions{
						Image:   "some/app",
						Builder: defaultBuilderName,
						NoPull:  false,
					}))

					args := fakeImageFetcher.FetchCalls["default/run"]
					h.AssertEq(t, args.Daemon, true)
					h.AssertEq(t, args.Pull, true)

					args = fakeImageFetcher.FetchCalls[defaultBuilderName]
					h.AssertEq(t, args.Daemon, true)
					h.AssertEq(t, args.Pull, true)
				})
			})
		})

		when("ProxyConfig option", func() {
			when("ProxyConfig is nil", func() {
				it.Before(func() {
					h.AssertNil(t, os.Setenv("http_proxy", "other-http-proxy"))
					h.AssertNil(t, os.Setenv("https_proxy", "other-https-proxy"))
					h.AssertNil(t, os.Setenv("no_proxy", "other-no-proxy"))
				})

				when("*_PROXY env vars are set", func() {
					it.Before(func() {
						h.AssertNil(t, os.Setenv("HTTP_PROXY", "some-http-proxy"))
						h.AssertNil(t, os.Setenv("HTTPS_PROXY", "some-https-proxy"))
						h.AssertNil(t, os.Setenv("NO_PROXY", "some-no-proxy"))
					})

					it.After(func() {
						h.AssertNil(t, os.Unsetenv("HTTP_PROXY"))
						h.AssertNil(t, os.Unsetenv("HTTPS_PROXY"))
						h.AssertNil(t, os.Unsetenv("NO_PROXY"))
					})

					it("defaults to the *_PROXY environment variables", func() {
						h.AssertNil(t, subject.Build(context.TODO(), BuildOptions{
							Image:   "some/app",
							Builder: defaultBuilderName,
						}))
						h.AssertEq(t, fakeLifecycle.Opts.HTTPProxy, "some-http-proxy")
						h.AssertEq(t, fakeLifecycle.Opts.HTTPSProxy, "some-https-proxy")
						h.AssertEq(t, fakeLifecycle.Opts.NoProxy, "some-no-proxy")
					})
				})

				it("falls back to the *_proxy environment variables", func() {
					h.AssertNil(t, subject.Build(context.TODO(), BuildOptions{
						Image:   "some/app",
						Builder: defaultBuilderName,
					}))
					h.AssertEq(t, fakeLifecycle.Opts.HTTPProxy, "other-http-proxy")
					h.AssertEq(t, fakeLifecycle.Opts.HTTPSProxy, "other-https-proxy")
					h.AssertEq(t, fakeLifecycle.Opts.NoProxy, "other-no-proxy")
				})
			}, spec.Sequential())

			when("ProxyConfig is not nil", func() {
				it("passes the values through", func() {
					h.AssertNil(t, subject.Build(context.TODO(), BuildOptions{
						Image:   "some/app",
						Builder: defaultBuilderName,
						ProxyConfig: &ProxyConfig{
							HTTPProxy:  "custom-http-proxy",
							HTTPSProxy: "custom-https-proxy",
							NoProxy:    "custom-no-proxy",
						},
					}))
					h.AssertEq(t, fakeLifecycle.Opts.HTTPProxy, "custom-http-proxy")
					h.AssertEq(t, fakeLifecycle.Opts.HTTPSProxy, "custom-https-proxy")
					h.AssertEq(t, fakeLifecycle.Opts.NoProxy, "custom-no-proxy")
				})
			})
		})

		when("Network option", func() {
			it("passes the value through", func() {
				h.AssertNil(t, subject.Build(context.TODO(), BuildOptions{
					Image:   "some/app",
					Builder: defaultBuilderName,
					ContainerConfig: ContainerConfig{
						Network: "some-network",
					},
				}))
				h.AssertEq(t, fakeLifecycle.Opts.Network, "some-network")
			})
		})

		when("Lifecycle option", func() {
			when("Platform API", func() {
				for _, supportedPlatformAPI := range []string{"0.2", "0.3"} {
					var (
						supportedPlatformAPI = supportedPlatformAPI
						compatibleBuilder    *fakes.Image
					)

					when(fmt.Sprintf("lifecycle platform API is compatible (%s)", supportedPlatformAPI), func() {
						it.Before(func() {
							compatibleBuilder = ifakes.NewFakeBuilderImage(t,
								tmpDir,
								"compatible-"+defaultBuilderName,
								defaultBuilderStackID,
								"1234",
								"5678",
								builder.Metadata{
									Stack: builder.StackMetadata{
										RunImage: builder.RunImageMetadata{
											Image: "default/run",
											Mirrors: []string{
												"registry1.example.com/run/mirror",
												"registry2.example.com/run/mirror",
											},
										},
									},
									Lifecycle: builder.LifecycleMetadata{
										LifecycleInfo: builder.LifecycleInfo{
											Version: &builder.Version{
												Version: *semver.MustParse("0.3.0"),
											},
										},
										API: builder.LifecycleAPI{
											BuildpackVersion: api.MustParse("0.3"),
											PlatformVersion:  api.MustParse(supportedPlatformAPI),
										},
									},
								},
								nil,
								nil,
							)

							fakeImageFetcher.LocalImages[compatibleBuilder.Name()] = compatibleBuilder
						})

						it("should succeed", func() {
							err := subject.Build(context.TODO(), BuildOptions{
								Image:   "some/app",
								Builder: compatibleBuilder.Name(),
							})

							h.AssertNil(t, err)
						})
					})
				}

				when("lifecycle platform API is not compatible", func() {
					var incompatibleBuilderImage *fakes.Image
					it.Before(func() {
						incompatibleBuilderImage = ifakes.NewFakeBuilderImage(t,
							tmpDir,
							"incompatible-"+defaultBuilderName,
							defaultBuilderStackID,
							"1234",
							"5678",
							builder.Metadata{
								Stack: builder.StackMetadata{
									RunImage: builder.RunImageMetadata{
										Image: "default/run",
										Mirrors: []string{
											"registry1.example.com/run/mirror",
											"registry2.example.com/run/mirror",
										},
									},
								},
								Lifecycle: builder.LifecycleMetadata{
									LifecycleInfo: builder.LifecycleInfo{
										Version: &builder.Version{
											Version: *semver.MustParse("0.3.0"),
										},
									},
									API: builder.LifecycleAPI{
										BuildpackVersion: api.MustParse("0.3"),
										PlatformVersion:  api.MustParse("0.1"),
									},
								},
							},
							nil,
							nil,
						)

						fakeImageFetcher.LocalImages[incompatibleBuilderImage.Name()] = incompatibleBuilderImage
					})

					it.After(func() {
						incompatibleBuilderImage.Cleanup()
					})

					it("should error", func() {
						builderName := incompatibleBuilderImage.Name()

						err := subject.Build(context.TODO(), BuildOptions{
							Image:   "some/app",
							Builder: builderName,
						})

						h.AssertError(t, err, fmt.Sprintf("Builder %s is incompatible with this version of pack", style.Symbol(builderName)))
					})
				})
			})
		})

		when("validating mixins", func() {
			when("stack image mixins disagree", func() {
				it.Before(func() {
					h.AssertNil(t, defaultBuilderImage.SetLabel("io.buildpacks.stack.mixins", `["mixinA"]`))
					h.AssertNil(t, fakeDefaultRunImage.SetLabel("io.buildpacks.stack.mixins", `["mixinB"]`))
				})

				it("returns an error", func() {
					err := subject.Build(context.TODO(), BuildOptions{
						Image:   "some/app",
						Builder: defaultBuilderName,
					})

					h.AssertError(t, err, "validating stack mixins: 'default/run' missing required mixin(s): mixinA")
				})
			})

			when("builder buildpack mixins are not satisfied", func() {
				it.Before(func() {
					h.AssertNil(t, defaultBuilderImage.SetLabel("io.buildpacks.stack.mixins", ""))
					h.AssertNil(t, fakeDefaultRunImage.SetLabel("io.buildpacks.stack.mixins", ""))
				})

				it("returns an error", func() {
					err := subject.Build(context.TODO(), BuildOptions{
						Image:   "some/app",
						Builder: defaultBuilderName,
					})

					h.AssertError(t, err, "validating stack mixins: buildpack 'buildpack.1.id@buildpack.1.version' requires missing mixin(s): build:mixinY, mixinX, run:mixinZ")
				})
			})
		})

		when("volumes are mounted from the host", func() {
			when("not on windows", func() {
				it.Before(func() {
					h.SkipIf(t, runtime.GOOS == "windows", "Skipped on windows")
				})

				it("prepends /platform to the mount paths", func() {
					subject.Build(context.TODO(), BuildOptions{
						Image:   "some/app",
						Builder: defaultBuilderName,
						ContainerConfig: ContainerConfig{
							Volumes: []string{"/a:/x", "/b:/some/path/y"},
						},
					})
					expected := []string{
						fmt.Sprintf("/a:%v:ro", filepath.Join("/platform", "x")),
						fmt.Sprintf("/b:%v:ro", filepath.Join("/platform", "some/path/y")),
					}
					h.AssertEq(t, fakeLifecycle.Opts.Volumes, expected)
				})

				when("volume specification is invalid", func() {
					it("returns an error", func() {
						err := subject.Build(context.TODO(), BuildOptions{
							Image:   "some/app",
							Builder: defaultBuilderName,
							ContainerConfig: ContainerConfig{
								Volumes: []string{"/a:/x", ":::"},
							},
						})
						h.AssertError(t, err, `Platform volume ":::" has invalid format: invalid volume specification: ':::'`)
					})
				})
			})

			when("on windows", func() {
				it.Before(func() {
					h.SkipIf(t, runtime.GOOS != "windows", "Skipped on non-windows")
				})

				it("prepends /platform to the mount paths", func() {
					dir, _ := ioutil.TempDir("", "pack-test-mount")
					volume := fmt.Sprintf("%v:/x", dir)
					err := subject.Build(context.TODO(), BuildOptions{
						Image:   "some/app",
						Builder: defaultBuilderName,
						ContainerConfig: ContainerConfig{
							Volumes: []string{volume},
						},
					})
					expected := []string{
						fmt.Sprintf("%v:%v:ro", strings.ToLower(dir), path.Join("/platform", "x")),
					}
					h.AssertNil(t, err)
					t.Log(fakeLifecycle.Opts.Volumes)
					t.Log(expected)
					h.AssertEq(t, fakeLifecycle.Opts.Volumes, expected)
				})
			})
		})
	})
}

func assertTarFileContents(t *testing.T, tarfile, path, expected string) {
	t.Helper()
	exist, contents := tarFileContents(t, tarfile, path)
	if !exist {
		t.Fatalf("%s does not exist in %s", path, tarfile)
	}
	h.AssertEq(t, contents, expected)
}

func tarFileContents(t *testing.T, tarfile, path string) (exist bool, contents string) {
	t.Helper()
	r, err := os.Open(tarfile)
	h.AssertNil(t, err)
	defer r.Close()

	tr := tar.NewReader(r)
	for {
		header, err := tr.Next()
		if err == io.EOF {
			break
		}
		h.AssertNil(t, err)

		if header.Name == path {
			buf, err := ioutil.ReadAll(tr)
			h.AssertNil(t, err)
			return true, string(buf)
		}
	}
	return false, ""
}

func createBuildpackTar(t *testing.T, tmpDir string, descriptor dist.BuildpackDescriptor) string {
	buildpack, err := ifakes.NewFakeBuildpackBlob(descriptor, 0777)
	h.AssertNil(t, err)

	tempFile, err := ioutil.TempFile(tmpDir, "bp-*.tar")
	h.AssertNil(t, err)
	defer tempFile.Close()

	reader, err := buildpack.Open()
	h.AssertNil(t, err)

	_, err = io.Copy(tempFile, reader)
	h.AssertNil(t, err)

	return tempFile.Name()
}

func diffIDForFile(t *testing.T, path string) string {
	file, err := os.Open(path)
	h.AssertNil(t, err)

	hasher := sha256.New()
	_, err = io.Copy(hasher, file)
	h.AssertNil(t, err)

	return "sha256:" + hex.EncodeToString(hasher.Sum(make([]byte, 0, hasher.Size())))
}

func newFakeBuilderImage(t *testing.T, tmpDir, builderName, defaultBuilderStackID, lifecycleVersion string) *fakes.Image {
	return ifakes.NewFakeBuilderImage(t,
		tmpDir,
		builderName,
		defaultBuilderStackID,
		"1234",
		"5678",
		builder.Metadata{
			Buildpacks: []dist.BuildpackInfo{
				{ID: "buildpack.1.id", Version: "buildpack.1.version"},
				{ID: "buildpack.2.id", Version: "buildpack.2.version"},
			},
			Stack: builder.StackMetadata{
				RunImage: builder.RunImageMetadata{
					Image: "default/run",
					Mirrors: []string{
						"registry1.example.com/run/mirror",
						"registry2.example.com/run/mirror",
					},
				},
			},
			Lifecycle: builder.LifecycleMetadata{
				LifecycleInfo: builder.LifecycleInfo{
					Version: &builder.Version{
						Version: *semver.MustParse(lifecycleVersion),
					},
				},
				API: builder.LifecycleAPI{
					BuildpackVersion: api.MustParse("0.3"),
					PlatformVersion:  api.MustParse("0.2"),
				},
			},
		},
		dist.BuildpackLayers{
			"buildpack.1.id": {
				"buildpack.1.version": {
					API: api.MustParse("0.3"),
					Stacks: []dist.Stack{
						{
							ID:     defaultBuilderStackID,
							Mixins: []string{"mixinX", "build:mixinY", "run:mixinZ"},
						},
					},
				},
			},
			"buildpack.2.id": {
				"buildpack.2.version": {
					API: api.MustParse("0.3"),
					Stacks: []dist.Stack{
						{
							ID:     defaultBuilderStackID,
							Mixins: []string{"mixinX", "build:mixinY"},
						},
					},
				},
			},
		},
		dist.Order{{
			Group: []dist.BuildpackRef{{
				BuildpackInfo: dist.BuildpackInfo{
					ID:      "buildpack.1.id",
					Version: "buildpack.1.version",
				},
			}},
		}, {
			Group: []dist.BuildpackRef{{
				BuildpackInfo: dist.BuildpackInfo{
					ID:      "buildpack.2.id",
					Version: "buildpack.2.version",
				},
			}},
		}},
	)
}

func CreateRegistryFixture(t *testing.T, tmpDir string) string {
	// copy fixture to temp dir
	registryFixtureCopy := filepath.Join(tmpDir, "registryCopy")

	h.RecursiveCopyNow(t, filepath.Join("testdata", "registry"), registryFixtureCopy)

	// git init that dir
	repository, err := git.PlainInit(registryFixtureCopy, false)
	h.AssertNil(t, err)

	// git add . that dir
	worktree, err := repository.Worktree()
	h.AssertNil(t, err)

	_, err = worktree.Add(".")
	h.AssertNil(t, err)

	// git commit that dir
	commit, err := worktree.Commit("first", &git.CommitOptions{
		Author: &object.Signature{
			Name:  "John Doe",
			Email: "john@doe.org",
			When:  time.Now(),
		},
	})
	h.AssertNil(t, err)

	_, err = repository.CommitObject(commit)
	h.AssertNil(t, err)

	return registryFixtureCopy
}<|MERGE_RESOLUTION|>--- conflicted
+++ resolved
@@ -1353,11 +1353,7 @@
 							args := fakeImageFetcher.FetchCalls[fakeLifecycleImage.Name()]
 							h.AssertNil(t, args)
 
-<<<<<<< HEAD
-							h.AssertContains(t, outBuf.String(), "Lifecycle does not have an associated lifecycle image")
-=======
 							h.AssertContains(t, outBuf.String(), "Lifecycle 0.3.0 does not have an associated lifecycle image.")
->>>>>>> 18441e46
 						})
 					})
 				})
