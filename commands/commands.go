package commands

import (
	"context"
	"fmt"
	"github.com/buildpack/pack/style"
	"math/rand"
	"os"
	"os/signal"
	"syscall"
	"text/tabwriter"

	"github.com/docker/docker/client"
	"github.com/spf13/cobra"

	"github.com/buildpack/pack"
	"github.com/buildpack/pack/logging"
)

<<<<<<< HEAD

type suggestedBuilder struct {
	name  string
	image string
	info string
}

var suggestedBuilders = [][]suggestedBuilder{
	{
		{"Cloud Foundry", "cloudfoundry/cnb:bionic", "small base image with Java & Node.js"},
		{"Cloud Foundry", "cloudfoundry/cnb:cflinuxfs3", "larger base image with Java, Node.js & Python"},
	},
	{
		{"Heroku", "heroku/buildpacks", "heroku-18 base image with official Heroku buildpacks"},
	},
}

// TODO: Check if most recent cobra version fixed bug in help strings. It was not always capitalizing the first
// letter in the help string. If it's fixed, we can remove this.
=======
//go:generate mockgen -package mocks -destination mocks/pack_client.go github.com/buildpack/pack/commands PackClient
type PackClient interface {
	InspectBuilder(string, bool) (*pack.BuilderInfo, error)
	Rebase(context.Context, pack.RebaseOptions) error
}

>>>>>>> bba5090b
func AddHelpFlag(cmd *cobra.Command, commandName string) {
	cmd.Flags().BoolP("help", "h", false, fmt.Sprintf("Help for '%s'", commandName))
}

func logError(logger *logging.Logger, f func(cmd *cobra.Command, args []string) error) func(*cobra.Command, []string) error {
	return func(cmd *cobra.Command, args []string) error {
		cmd.SilenceErrors = true
		cmd.SilenceUsage = true
		err := f(cmd, args)
		if err != nil {
			if !IsSoftError(err) {
				logger.Error(err.Error())
			}
			return err
		}
		return nil
	}
}

func multiValueHelp(name string) string {
	return fmt.Sprintf("\nRepeat for each %s in order,\n  or supply once by comma-separated list", name)
}

func createCancellableContext() context.Context {
	signals := make(chan os.Signal)
	signal.Notify(signals, syscall.SIGINT, syscall.SIGTERM)
	ctx, cancel := context.WithCancel(context.Background())

	go func() {
		<-signals
		cancel()
	}()

	return ctx
}

<<<<<<< HEAD
func suggestSettingBuilder(logger *logging.Logger) {
	logger.Info("Please select a default builder with:\n")
	logger.Info("\tpack set-default-builder <builder image>\n")
	suggestBuilders(logger)
}

func suggestBuilders(logger *logging.Logger) {
	logger.Info("Suggested builders:\n")

	tw := tabwriter.NewWriter(logger.RawWriter(), 10, 10, 5, ' ', tabwriter.TabIndent)
	for _, i := range rand.Perm(len(suggestedBuilders)) {
		builders := suggestedBuilders[i]
		for _, builder := range builders {
			_, _ = tw.Write([]byte(fmt.Sprintf("\t%s:\t%s\t%s\t\n", builder.name, style.Symbol(builder.image), builder.info)))
		}
	}
	_ = tw.Flush()

	logger.Info("")
	logger.Tip("Learn more about a specific builder with:\n")
	logger.Info("\tpack inspect-builder [builder image]")
=======
func dockerClient() (*client.Client, error){
	return client.NewClientWithOpts(client.FromEnv, client.WithVersion("1.38"))
>>>>>>> bba5090b
}<|MERGE_RESOLUTION|>--- conflicted
+++ resolved
@@ -17,7 +17,12 @@
 	"github.com/buildpack/pack/logging"
 )
 
-<<<<<<< HEAD
+//go:generate mockgen -package mocks -destination mocks/pack_client.go github.com/buildpack/pack/commands PackClient
+type PackClient interface {
+	InspectBuilder(string, bool) (*pack.BuilderInfo, error)
+	Rebase(context.Context, pack.RebaseOptions) error
+}
+
 
 type suggestedBuilder struct {
 	name  string
@@ -35,16 +40,6 @@
 	},
 }
 
-// TODO: Check if most recent cobra version fixed bug in help strings. It was not always capitalizing the first
-// letter in the help string. If it's fixed, we can remove this.
-=======
-//go:generate mockgen -package mocks -destination mocks/pack_client.go github.com/buildpack/pack/commands PackClient
-type PackClient interface {
-	InspectBuilder(string, bool) (*pack.BuilderInfo, error)
-	Rebase(context.Context, pack.RebaseOptions) error
-}
-
->>>>>>> bba5090b
 func AddHelpFlag(cmd *cobra.Command, commandName string) {
 	cmd.Flags().BoolP("help", "h", false, fmt.Sprintf("Help for '%s'", commandName))
 }
@@ -81,7 +76,12 @@
 	return ctx
 }
 
-<<<<<<< HEAD
+func dockerClient() (*client.Client, error){
+	return client.NewClientWithOpts(client.FromEnv, client.WithVersion("1.38"))
+}
+
+
+
 func suggestSettingBuilder(logger *logging.Logger) {
 	logger.Info("Please select a default builder with:\n")
 	logger.Info("\tpack set-default-builder <builder image>\n")
@@ -103,8 +103,4 @@
 	logger.Info("")
 	logger.Tip("Learn more about a specific builder with:\n")
 	logger.Info("\tpack inspect-builder [builder image]")
-=======
-func dockerClient() (*client.Client, error){
-	return client.NewClientWithOpts(client.FromEnv, client.WithVersion("1.38"))
->>>>>>> bba5090b
 }